--- conflicted
+++ resolved
@@ -17,17 +17,14 @@
 static const int64_t ORPHAN_TX_EXPIRE_INTERVAL = 5 * 60;
 /** Default number of orphan+recently-replaced txn to keep around for block reconstruction */
 static const unsigned int DEFAULT_BLOCK_RECONSTRUCTION_EXTRA_TXN = 100;
-<<<<<<< HEAD
 /** Headers download timeout expressed in microseconds
  *  Timeout = base + per_header * (expected number of headers) */
 static constexpr int64_t HEADERS_DOWNLOAD_TIMEOUT_BASE = 15 * 60 * 1000000; // 15 minutes
 static constexpr int64_t HEADERS_DOWNLOAD_TIMEOUT_PER_HEADER = 1000; // 1ms/header
-=======
 /** Fixed delay for Dandelion embargo in seconds */
 static const int64_t EMBARGO_FIXED_DELAY = 10;
 /** Mean delay for Dandelion embargo in seconds, after the fixed delay */
 static const int64_t EMBARGO_MEAN_DELAY = 30;
->>>>>>> 66d0cf26
 
 /** Register with a network node to receive its signals */
 void RegisterNodeSignals(CNodeSignals& nodeSignals);
